import time 
import asyncio
from loguru import logger
from pathlib import Path
from src.components import RagPipeline, load_config, evaluate, Indexer

config = load_config()
indexer = Indexer(config, logger)    


async def main():
    start = time.time()
    # await indexer.add_files2vdb(path='./app/upload_dir/S2_RAG/Sources RAG/MARAP/PR_Memoire_Technique_VdM_18182_V8.odt')*
<<<<<<< HEAD
    await indexer.add_files2vdb(path='./data/S2_RAG/Sources RAG/AI')
=======
    await indexer.add_files2vdb(path='./data/S2_RAG/Sources RAG/AI/LINAGORA Presentation LinTO DGE.pdf')
>>>>>>> 83590501
    # ragPipe = RagPipeline(config=config)
    # # await ragPipe.indexer.add_files2vdb("./app/upload_dir")
    end = time.time()
    print(f"Start Time: {end - start} s.")

    # while True:
    #     question = input("Question sur vos documents: ")
    #     answer, context, *_ = ragPipe.run(question=question)
    #     answer_txt = ""
    #     async for chunk in answer:
    #         print(chunk.content, end="")
    #         answer_txt += chunk.content
        
    #     if ragPipe.rag_mode == "ChatBotRag":
    #         ragPipe.update_history(question, answer_txt)

    #     print("\n")
    #     evaluate(ragPipe.llm_client.client, context, ragPipe._chat_history, question, answer_txt)
    #     print("\n")

asyncio.run(main())<|MERGE_RESOLUTION|>--- conflicted
+++ resolved
@@ -11,11 +11,8 @@
 async def main():
     start = time.time()
     # await indexer.add_files2vdb(path='./app/upload_dir/S2_RAG/Sources RAG/MARAP/PR_Memoire_Technique_VdM_18182_V8.odt')*
-<<<<<<< HEAD
+    await indexer.add_files2vdb(path='./data/S2_RAG/Sources RAG/AI/LINAGORA Presentation LinTO DGE.pdf')
     await indexer.add_files2vdb(path='./data/S2_RAG/Sources RAG/AI')
-=======
-    await indexer.add_files2vdb(path='./data/S2_RAG/Sources RAG/AI/LINAGORA Presentation LinTO DGE.pdf')
->>>>>>> 83590501
     # ragPipe = RagPipeline(config=config)
     # # await ragPipe.indexer.add_files2vdb("./app/upload_dir")
     end = time.time()
