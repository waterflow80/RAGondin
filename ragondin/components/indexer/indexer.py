import asyncio
from .loader import DocSerializer
from typing import AsyncGenerator, Dict, Optional, Union, List
from .embeddings import HFEmbedder
from .chunker import ABCChunker, ChunkerFactory, SemanticSplitter, RecursiveSplitter
from .vectordb import ConnectorFactory, ABCVectorDB
from langchain_core.documents.base import Document
from pathlib import Path


class Indexer:
    """This class bridges static files with the vector store database.
    """
    def __init__(self, config, logger, device=None) -> None:
        embedder = HFEmbedder(embedder_config=config.embedder, device=device)
        self.serializer = DocSerializer(data_dir=config.paths.data_dir, llm_config=config.llm)
        self.chunker: ABCChunker = ChunkerFactory.create_chunker(config, embedder=embedder.get_embeddings())
        self.vectordb = ConnectorFactory.create_vdb(config, logger=logger, embeddings=embedder.get_embeddings())
        self.logger = logger
        self.logger.info("Indexer initialized...")

    
    async def chunk(self, doc, gpu_semaphore: asyncio.Semaphore) -> AsyncGenerator[Document, None]:
        if isinstance(self.chunker, SemanticSplitter):
            async with gpu_semaphore:
                chunks = await self.chunker.split_document(doc)
        
        if isinstance(self.chunker, RecursiveSplitter):
                chunks = await self.chunker.split_document(doc)
        
        self.logger.info(f"{Path(doc.metadata['source']).name} CHUNKED")
        return chunks
        
        
    async def add_files2vdb(self, path: str | list[str], metadata: Optional[Dict] = {}, collection_name : Optional[str] = None):
        """Add a files to the vector database in async mode"""
        n_concurrent_loading = 2
        n_concurrent_chunking = 2
        gpu_semaphore = asyncio.Semaphore(n_concurrent_chunking) # Only allow max_concurrent_gpu_ops GPU operation at a time

        max_queued_batches = 4
        batch_size = 3

        try:
            doc_generator: AsyncGenerator[Document, None] = self.serializer.serialize_documents(path, metadata= metadata,  recursive=True, n_concurrent_ops=n_concurrent_loading)

            # Run producer and consumer concurrently
            batch_queue = asyncio.Queue(maxsize=max_queued_batches)

            producer_task = asyncio.create_task(
                producer(doc_generator, lambda x: self.chunk(x, gpu_semaphore), batch_queue, document_batch_size=batch_size, max_queued_batches=max_queued_batches, logger=self.logger)
            )
            consumer_tasks = [
                asyncio.create_task(
                    consumer(
                        consumer_id=i, batch_queue=batch_queue, 
                        logger=self.logger,
                        vdb=self.vectordb,
                        collection_name=collection_name
                    )
                ) for i in range(max_queued_batches)
            ]
            

            # Wait for producer to complete and queue to be empty
            await producer_task
            await batch_queue.join()

            # Wait for all consumers to complete
            await asyncio.gather(*consumer_tasks)

<<<<<<< HEAD
            self.logger.debug(f"Documents {path} added.")        
=======
            self.logger.debug(f"Documents {path} added.")
>>>>>>> 21818fc8
        except Exception as e:
            raise Exception(f"An exception as occured: {e}")
    
    def delete_files(self, filters: Union[Dict, List[Dict]], collection_name: Optional[str] = None):
        deleted_files = []
        not_found_files = []


        for filter in filters:
            try:
                key = next(iter(filter))
                value = filter[key]
                # Get points associated with the file name
                points = self.vectordb.get_file_points(filter, collection_name)
                if not points:
                    self.logger.info(f"No points found for {key}: {value}")
                    not_found_files.append(filter)
                    continue

                # Delete the points
                self.vectordb.delete_points(points, collection_name)
                deleted_files.append(filter)

            except Exception as e:
                self.logger.error(f"Error in `delete_files` for {key} {value}: {e}")
        
        return deleted_files, not_found_files

    
async def producer(doc_generator: AsyncGenerator[Document, None], chunker: callable, batch_queue: asyncio.Queue, document_batch_size: int=2, max_queued_batches: int=2, logger=None):
    current_batch = []
    try:
        async for doc in doc_generator:
            chunks = await chunker(doc)
            current_batch.append(chunks)

            if len(current_batch) == document_batch_size:
                await batch_queue.put(current_batch)
                current_batch = []
        
        # Put remaining documents
        if current_batch:
            await batch_queue.put(current_batch)
    
    finally:
        # Send one None for each consumer
        for _ in range(max_queued_batches):
            await batch_queue.put(None)


async def consumer(consumer_id, batch_queue: asyncio.Queue, logger, vdb: ABCVectorDB, collection_name: Optional[str] = None):
    while True:
        batch = await batch_queue.get()
        if batch is None:  # End signal
            batch_queue.task_done()
            logger.info(f"Consumer {consumer_id} ended")
            break
        
        # tasks = [chunker(doc) for doc in batch]
        # chunks_list = await asyncio.gather(*tasks, return_exceptions=True)
        # all_chunks = sum(chunks_list, [])
        all_chunks = sum(batch, [])
        
        if all_chunks:
            await vdb.async_add_documents(all_chunks, collection_name=collection_name)          
        batch_queue.task_done()<|MERGE_RESOLUTION|>--- conflicted
+++ resolved
@@ -69,11 +69,8 @@
             # Wait for all consumers to complete
             await asyncio.gather(*consumer_tasks)
 
-<<<<<<< HEAD
             self.logger.debug(f"Documents {path} added.")        
-=======
-            self.logger.debug(f"Documents {path} added.")
->>>>>>> 21818fc8
+
         except Exception as e:
             raise Exception(f"An exception as occured: {e}")
     
