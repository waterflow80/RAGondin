from typing import Dict, List, Optional
import ray
from langchain_core.documents.base import Document
import torch
import gc
import inspect

from ..utils import SingletonMeta
from .chunker import ABCChunker, ChunkerFactory
from .embeddings import HFEmbedder
from .loaders.loader import DocSerializer
from .vectordb import ConnectorFactory

if not ray.is_initialized():
    ray.init(dashboard_host="0.0.0.0", ignore_reinit_error=True)

if torch.cuda.is_available():
    gpu, cpu = 1, 0
else:
    gpu, cpu = 0, 2

<<<<<<< HEAD
@ray.remote(
    num_gpus=1, concurrency_groups={"compute": 2}, max_task_retries=2, max_restarts=-1
)
=======

@ray.remote(num_cpus=cpu, num_gpus=gpu, concurrency_groups={"compute": 2})
>>>>>>> 1729e170
class Indexer(metaclass=SingletonMeta):
    """This class bridges static files with the vector store database.*"""

    def __init__(self, config, logger, device=None) -> None:
        """
        Initializes the Indexer class with the given configuration, logger, and optional device.

        Args:
            config (Config): Configuration object containing settings for the embedder, paths, llm, and insertion.
            logger (Logger): Logger object for logging information.
            device (str, optional): Device to be used by the embedder. Defaults to None.
        """
        self.embedder = HFEmbedder(embedder_config=config.embedder, device=device)
        self.serializer = DocSerializer(data_dir=config.paths.data_dir, config=config)
        self.chunker: ABCChunker = ChunkerFactory.create_chunker(
            config, embedder=self.embedder.get_embeddings()
        )
        self.vectordb = ConnectorFactory.create_vdb(
            config, logger=logger, embeddings=self.embedder.get_embeddings()
        )
        self.logger = logger
        self.logger.info("Indexer initialized...")
        self.config = config

        self.n_concurrent_loading = config.insertion.get(
            "n_concurrent_loading", 2
        )  # Number of concurrent loading operations
        self.n_concurrent_chunking = config.insertion.get(
            "n_concurrent_chunking", 2
        )  # Number of concurrent chunking operations
        self.default_partition = "_default"
        self.enable_insertion = self.config.vectordb["enable"]

    async def serialize_and_chunk(
        self,
        path: str | list[str],
        metadata: Optional[Dict] = {},
        partition: Optional[str] = None,
    ):
        self.logger.info(f"Starting serialization of documents from {path}...")
        doc: Document = await self.serializer.serialize_document(
            path, metadata={**metadata, "partition": partition}
        )

        self.logger.info("Starting chunking")
        chunks = await self.chunker.split_document(doc)
        self.logger.info(f"Chunking completed for {path}")
        return chunks

    @ray.method(concurrency_group="compute")
    async def add_file(
        self,
        path: str | list[str],
        metadata: Optional[Dict] = {},
        partition: Optional[str] = None,
    ):
        partition = self._check_partition_str(partition)
        chunks = await self.serialize_and_chunk(path, metadata, partition)
        try:
            if self.enable_insertion:
                await self.vectordb.async_add_documents(chunks)
                self.logger.debug(f"Documents {path} added.")
            else:
                self.logger.debug(
                    f"Documents {path} handled but not added to the database."
                )
        except Exception as e:
            self.logger.error(f"An exception as occured: {e}")
            raise Exception(f"An exception as occured: {e}")
        finally:
            if torch.cuda.is_available():
                gc.collect()
                torch.cuda.empty_cache()
                torch.cuda.ipc_collect()

    def delete_file(self, file_id: str, partition: str):
        """
        Deletes files from the vector database based on the provided filters.
        Args:
            filters (Union[Dict, List[Dict]]): A dictionary or list of dictionaries containing the filters to identify files to be deleted.
            collection_name (Optional[str]): The name of the collection from which files should be deleted. Defaults to None.
        Returns:
            Tuple[List[Dict], List[Dict]]: A tuple containing two lists:
                - deleted_files: A list of filters for the files that were successfully deleted.
                - not_found_files: A list of filters for the files that were not found in the database.
        Raises:
            Exception: If an error occurs during the deletion process, it is logged and the function continues with the next filter.
        """
        if not self.enable_insertion:
            self.logger.error(
                "Vector database is not enabled, however, the delete_files method was called."
            )
            return

        try:
            # Get points associated with the file name
            points = self.vectordb.get_file_points(file_id, partition)
            if not points:
                self.logger.info(f"No points found for file_id: {file_id}")
                return
            # Delete the points
            self.vectordb.delete_points(points)
            self.logger.info(f"File {file_id} deleted.")
        except Exception as e:
            self.logger.error(f"Error in `delete_files` for file_id {file_id}: {e}")
            raise

        return True

    async def update_file_metadata(self, file_id: str, metadata: dict, partition: str):
        """
        Updates the metadata of a file in the vector database.
        Args:
            file_id (str): The ID of the file to be updated.
            metadata (Dict): The new metadata to be associated with the file.
            collection_name (Optional[str]): The name of the collection in which the file is stored. Defaults to None.
        Returns:
            None
        """
        if not self.enable_insertion:
            self.logger.error(
                "Vector database is not enabled, however, the update_file_metadata method was called."
            )
            return

        try:
            # Get existing chunks associated with the file name
            docs = self.vectordb.get_file_chunks(file_id, partition)

            # Update the metadata
            for doc in docs:
                doc.metadata.update(metadata)

            # Delete the existing chunks
            self.delete_file(file_id, partition)

            # Add the updated chunks
            if self.enable_insertion:
                await self.vectordb.async_add_documents(docs)

            self.logger.info(f"Metadata for file {file_id} updated.")
        except Exception as e:
            self.logger.error(
                f"Error in `update_file_metadata` for file_id {file_id}: {e}"
            )
            raise

    async def asearch(
        self,
        query: str,
        top_k: int = 5,
        similarity_threshold: int = 0.80,
        partition: Optional[str | List[str]] = None,
        filter: Optional[Dict] = {},
    ) -> List[Document]:
        partition = self._check_partition_list(partition)
        results = await self.vectordb.async_search(
            query=query,
            partition=partition,
            top_k=top_k,
            similarity_threshold=similarity_threshold,
            filter=filter,
        )
        return results
        
    def _check_partition_str(self, partition: Optional[str]):
        if partition is None:
            self.logger.warning("Partition not provided. Using default partition.")
            partition = self.default_partition
        elif not isinstance(partition, str):
            raise ValueError("Partition should be a string.")
        return partition

    def _check_partition_list(self, partition: Optional[str]):
        if partition is None:
            self.logger.warning("Partition not provided. Using default partition.")
            partition = [self.default_partition]
        elif isinstance(partition, str):
            partition = [partition]
        elif (not isinstance(partition, list)) or (
            not all(isinstance(p, str) for p in partition)
        ):
            raise ValueError("Partition should be a string or a list of strings.")
        return partition

    async def _delegate_vdb_call(self, method_name: str, *args, **kwargs):
        """Execute the method on the local vectordb, handling async methods."""
        method = getattr(self.vectordb, method_name)
        if not callable(method):
            raise AttributeError(f"Method {method_name} not found/callable")

        result = method(*args, **kwargs)
        if inspect.isawaitable(result):
            return await result
        return result

    def _is_method_async(self, method_name: str) -> bool:
        """Helper method to check if a vectordb method is async."""
        method = getattr(self.vectordb, method_name, None)
        return inspect.iscoroutinefunction(method) if method else False<|MERGE_RESOLUTION|>--- conflicted
+++ resolved
@@ -19,14 +19,14 @@
 else:
     gpu, cpu = 0, 2
 
-<<<<<<< HEAD
+
 @ray.remote(
-    num_gpus=1, concurrency_groups={"compute": 2}, max_task_retries=2, max_restarts=-1
+    num_cpus=cpu,
+    num_gpus=gpu,
+    concurrency_groups={"compute": 2},
+    max_task_retries=2,
+    max_restarts=-1,
 )
-=======
-
-@ray.remote(num_cpus=cpu, num_gpus=gpu, concurrency_groups={"compute": 2})
->>>>>>> 1729e170
 class Indexer(metaclass=SingletonMeta):
     """This class bridges static files with the vector store database.*"""
 
@@ -191,7 +191,7 @@
             filter=filter,
         )
         return results
-        
+
     def _check_partition_str(self, partition: Optional[str]):
         if partition is None:
             self.logger.warning("Partition not provided. Using default partition.")
