--- conflicted
+++ resolved
@@ -1,7 +1,7 @@
 from pathlib import Path
 from .chunker import Docs, get_chunker_cls, CHUNKERS
-from .llm import LLM
-from .prompt import BasicPrompt, MultiQueryPrompt
+from .llm import LLM, LLM2, template_from_sys_template
+from .prompt import BasicPrompt, MultiQueryPrompt, format_context, get_sys_template
 from .reranker import Reranker
 from .retriever import get_retreiver_cls, BaseRetriever
 from .vector_store import CONNECTORS
@@ -9,6 +9,12 @@
 from .config import Config
 from openai import OpenAI, AsyncOpenAI
 from loguru import logger
+from langchain_core.prompts import MessagesPlaceholder
+from langchain_core.output_parsers import StrOutputParser
+from langchain_core.prompts import ChatPromptTemplate
+
+dir_path = Path(__file__).parent
+
 
 class Doc2VdbPipe:
     """This class bridges static files with the vector database.
@@ -66,6 +72,7 @@
         self.connector.add_documents(docs_splited)
         logger.info(f"Documents from {file_path} added.")
 
+
 class RagPipeline:
     def __init__(self, config: Config) -> None:
         docvdbPipe = Doc2VdbPipe(config=config)
@@ -81,17 +88,15 @@
             )
         
         print("Prompt...")
-        self.prompt: BasicPrompt = BasicPrompt()
+        self.prompt: ChatPromptTemplate = get_sys_template(
+            dir_path / "prompts/basic_sys_prompt_template.txt"
+        )
 
-        self.llm_client = LLM(
-            client=AsyncOpenAI(
-                base_url=config.base_url, 
-                api_key=config.api_key, 
-                timeout=config.timeout
-            ),
-            model_name=config.model_name,
-            max_tokens=config.max_tokens,
-            chat_mode=config.rag_mode
+        self.llm_client = LLM2(
+            model_name=config.model_name, 
+            base_url=config.base_url, api_key=config.api_key, timeout=config.timeout, 
+            max_tokens=config.max_tokens, 
+            streaming=True
         )
 
         print("Retriever...")
@@ -115,45 +120,60 @@
                 top_k=config.top_k,
                 **extra_params
             )
-        if config.retreiver_type == "hyde":
-            extra_params["llm"] = LLM(
-                client=OpenAI(
-                    base_url=config.base_url, 
-                    api_key=config.api_key, 
-                    timeout=config.timeout
-                ),
-                model_name=config.model_name,
-                max_tokens=config.max_tokens
-            )
-            
-            self.retriever: BaseRetriever = retreiver_cls(
-                criteria=config.criteria,
-                top_k=config.top_k,
-                **extra_params
-            )
-
         if config.retreiver_type == "single":
             self.retriever: BaseRetriever = retreiver_cls(
                 criteria=config.criteria,
                 top_k=config.top_k
             )
-            if config.retriever_extra_params: logger.info(f"'retriever_extra_params' is not used in {config.retreiver_type} retreiver")
+            if config.retriever_extra_params: 
+                logger.info(f"'retriever_extra_params' is not used in {config.retreiver_type} retreiver")
+
         self.reranker_top_k = config.reranker_top_k
+        self.rag_mode = config.rag_mode
+        self._chat_history: list = []
+    
 
-    async def run(self, question: str=""):
-        docs = self.retriever.retrieve(
-            question, 
-            db=self.docvdbPipe.connector
-        )
+    def get_contextualize_docs(self, question: str, chat_history: list):
+        if self.rag_mode == "SimpleRag":
+            docs = self.retriever.retrieve(
+                question, 
+                db=self.docvdbPipe.connector
+            )
+        if self.rag_mode == "ChatBotRag":
+            sys_prompt = get_sys_template(
+                dir_path / "prompts/contextualize_sys_prompt_template.txt"
+            )
+            contextualize_q_prompt = ChatPromptTemplate.from_messages(
+                [
+                    ("system", sys_prompt),
+                    MessagesPlaceholder("chat_history"),
+                    ("human", "{input}"),
+                ]
+            )
+            history_aware_retriever = (
+                contextualize_q_prompt
+                | self.llm_client.client 
+                | StrOutputParser()
+                | (lambda x: self.retriever.retrieve(x, db=self.docvdbPipe.connector))
+            )
+
+            input_ = {"input": question, "chat_history": chat_history}
+            docs = history_aware_retriever.invoke(input_)
+
+        return docs
+
+            
+
+    def run(self, question: str="", chat_history: list = None):
+        docs = self.get_contextualize_docs(question, chat_history)
 
         if self.reranker is not None:
             docs = self.reranker.rerank(question, docs=docs, k=self.reranker_top_k)
+        context = format_context(docs)
 
-<<<<<<< HEAD
-        prompt_msgs, context = self.prompt.get_prompt(question, docs=docs)
-        answer = self.llm_client.async_run(prompt_msgs)
-=======
-        prompt_dict, context = self.prompt.get_prompt(question, docs=docs)
-        answer = await self.llm_client.async_run(prompt_dict)
->>>>>>> ffef18d1
+        answer = self.llm_client.run(
+            question=question, 
+            chat_history=chat_history,
+            context=context, sys_msg=self.prompt)
+
         return answer, context