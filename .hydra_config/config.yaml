defaults:
  - chunker: semantic_splitter
  - retriever: multiQuery
  - rag: ChatBotRag
  - llm: llama # lucie

embedder:
  type: huggingface
  model_name: HIT-TMG/KaLM-embedding-multilingual-mini-v1
  # powerful multilingual model => More language => token's decomposed heavily => More to embed => this model is better than Alibaba NLP models

vectordb:
  host: localhost
  port: 6333
  connector_name: qdrant
<<<<<<< HEAD
  collection_name: vdb95_test # vdb95_no_context
=======
  collection_name: vdb_test # vdb95_no_context
>>>>>>> 83590501
  hybrid_mode: true

reranker:
  model_name: jinaai/jina-colbert-v2
  top_k: 7

grader:
  grade_documents: true

verbose:
  verbose: true
  level: INFO

paths:
  root_dir: ${oc.env:ROOT_DIR}
  base_dir: ${oc.env:BASE_DIR}
  prompts_dir: ${oc.env:PROMPTS_DIR}

prompt:
  rag_sys_pmpt: rag_sys_prompt_template.txt # rag_sys_pmpt_tmpl_ifa.txt
  context_pmpt_tmpl: contextualize_prompt_template.txt<|MERGE_RESOLUTION|>--- conflicted
+++ resolved
@@ -13,11 +13,7 @@
   host: localhost
   port: 6333
   connector_name: qdrant
-<<<<<<< HEAD
-  collection_name: vdb95_test # vdb95_no_context
-=======
   collection_name: vdb_test # vdb95_no_context
->>>>>>> 83590501
   hybrid_mode: true
 
 reranker:
