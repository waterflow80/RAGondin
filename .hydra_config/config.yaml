--- conflicted
+++ resolved
@@ -41,11 +41,7 @@
 
 reranker:
   model_name: jinaai/jina-colbert-v2
-<<<<<<< HEAD
   top_k: 8
-=======
-  top_k: 4 # 8
->>>>>>> 1729e170
 
 grader:
   grade_documents: false
@@ -66,11 +62,7 @@
   image_captioning: true
   file_loaders:
     docx: MarkItDownLoader
-<<<<<<< HEAD
     pdf: DoclingLoader # MarkerLoader # 
-=======
-    pdf: DoclingLoader # MarkerLoader
->>>>>>> 1729e170
     doc: DocLoader
     pptx: PPTXLoader
     # txt: TextLoader
