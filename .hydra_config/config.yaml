--- conflicted
+++ resolved
@@ -45,11 +45,8 @@
   rag_sys_pmpt: rag_sys_prompt_template.txt # rag_sys_pmpt_tmpl_ifa.txt
   context_pmpt_tmpl: contextualize_prompt_template.txt
 
-<<<<<<< HEAD
 loader:
   image_captioning: true
 
-=======
->>>>>>> f2ba5c6f
 semaphore:
   llm_semaphore: ${oc.decode:${oc.env:LLM_SEMAPHORE, 10}}